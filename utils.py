from abc import abstractmethod
import operator
import logging
import os
import sys
from bisect import bisect_left
from functools import reduce
from string_kernel_utils import get_string_kernel_value_to_subtract_compare_with_lodhi_recursive_normalized

import numpy as np
from scipy.special import logsumexp

# Reserved IDs
GO_ID = 1
"""Reserved word ID for the start-of-sentence symbol. """


EOS_ID = 2
"""Reserved word ID for the end-of-sentence symbol. """


UNK_ID = 0
"""Reserved word ID for the unknown word (UNK). """


NEG_INF = -np.inf


MACHINE_EPS = np.finfo(float).eps


LOG_MACHINE_EPS = np.log(MACHINE_EPS)


INF = np.inf


EPS_P = 0.00001


# used for computation of string kernel
string_kernel_previous = {}
string_kernel_current = {}
# set TEST = True if string kernel should be tested
TEST = False


def switch_to_fairseq_indexing():
    """Calling this method overrides the global definitions of the 
    reserved  word ids ``GO_ID``, ``EOS_ID``, and ``UNK_ID``
    with the fairseq indexing scheme. 
    """
    global GO_ID
    global EOS_ID
    global UNK_ID
    GO_ID = 0
    EOS_ID = 2
    UNK_ID = 3


def switch_to_t2t_indexing():
    """Calling this method overrides the global definitions of the 
    reserved  word ids ``GO_ID``, ``EOS_ID``, and ``UNK_ID``
    with the tensor2tensor indexing scheme. This scheme is used in all
    t2t models. 
    """
    global GO_ID
    global EOS_ID
    global UNK_ID
    GO_ID = 2 # Usually not used
    EOS_ID = 1
    UNK_ID = 3 # Don't rely on this: UNK not standardized in T2T


# Log summation


def log_sum_tropical_semiring(vals):
    """Approximates summation in log space with the max.
    
    Args:
        vals  (set): List or set of numerical values
    """
    return max(vals)


def log_sum_log_semiring(vals):
    """Uses the ``logsumexp`` function in scipy to calculate the log of
    the sum of a set of log values.
    
    Args:
        vals  (set): List or set of numerical values
    """
    return logsumexp(np.asarray([val for val in vals]))


log_sum = log_sum_log_semiring
"""Defines which log summation function to use. """


def oov_to_unk(seq, vocab_size, unk_idx=None):
    if unk_idx is None:
        unk_idx = UNK_ID
    return [x if x < vocab_size else unk_idx for x in seq]

# Maximum functions

def argmax_n(arr, n):
    """Get indices of the ``n`` maximum entries in ``arr``. The 
    parameter ``arr`` can be a dictionary. The returned index set is 
    not guaranteed to be sorted.
    
    Args:
        arr (list,array,dict):  Set of numerical values
        n  (int):  Number of values to retrieve
    
    Returns:
        List of indices or keys of the ``n`` maximum entries in ``arr``
    """
    if isinstance(arr, dict):
        return sorted(arr, key=arr.get, reverse=True)[:n]
    elif len(arr) <= n:
        return range(len(arr))
    elif hasattr(arr, 'is_cuda') and arr.is_cuda:
        return np.argpartition(arr.cpu(), -n)[-n:]
    return np.argpartition(arr, -n)[-n:]


def max_(arr):
    """Get indices of the ``n`` maximum entries in ``arr``. The 
    parameter ``arr`` can be a dictionary. The returned index set is 
    not guaranteed to be sorted.
    
    Args:
        arr (list,array,dict):  Set of numerical values
        n  (int):  Number of values to retrieve
    
    Returns:
        List of indices or keys of the ``n`` maximum entries in ``arr``
    """
    if isinstance(arr, dict):
        return max(arr.values())
    if isinstance(arr, list):
        return max(arr)
    return np.max(arr)


def argmax(arr):
    """Get the index of the maximum entry in ``arr``. The parameter can
    be a dictionary.
    
    Args:
        arr (list,array,dict):  Set of numerical values
    
    Returns:
        Index or key of the maximum entry in ``arr``
    """
    if isinstance(arr, dict):
        return max(arr.items(), key=operator.itemgetter(1))[0]
    else:
        return np.argmax(arr)

def logmexp(x):
    return np.log1p(-np.exp(x))

def logpexp(x):
    return np.log1p(np.exp(x))

def logsigmoid(x):
    """
    log(sigmoid(x)) = -log(1+exp(-x)) = -log1pexp(-x)
    """
    return -log1pexp(-x)


def log1pexp(x):
    """
    Numerically stable implementation of log(1+exp(x)) aka softmax(0,x).

    -log1pexp(-x) is log(sigmoid(x))

    Source:
    http://cran.r-project.org/web/packages/Rmpfr/vignettes/log1mexp-note.pdf
    """
    if x <= -37:
        return np.exp(x)
    elif -37 <= x <= 18:
        return np.log1p(np.exp(x))
    elif 18 < x <= 33.3:
        return x + np.exp(-x)
    else:
        return x


def log1mexp(x):
    """
    Numerically stable implementation of log(1-exp(x))

    Note: function is finite for x < 0.

    Source:
    http://cran.r-project.org/web/packages/Rmpfr/vignettes/log1mexp-note.pdf
    """
    if x >= 0:
        return np.nan
    else:
        a = abs(x)
        if 0 < a <= 0.693:
            return np.log(-np.expm1(-a))
        else:
            return np.log1p(-np.exp(-a))


def log_add(x, y):
    # implementation: need separate checks for inf because inf-inf=nan.
    if x == NEG_INF:
        return y
    elif y == NEG_INF:
        return x
    else:
        if y <= x:
            d = y-x
            r = x
        else:
            d = x-y
            r = y
        return r + log1pexp(d)


def log_minus(x, y):
    if x == y:
        return NEG_INF
    if y > x:
        if y-x > MACHINE_EPS:
            logging.warn("Using function log_minus for invalid values")
        return np.nan
    else:
        return x + log1mexp(y-x)


def log_add_old(a, b):
    # takes two log probabilities; equivalent to adding probabilities in log space
    if a == NEG_INF or b == NEG_INF:
        return max(a, b)
    smaller = min(a,b)
    larger = max(a,b)
    return larger + log1pexp(smaller - larger)

def log_minus_old(a, b):
    # takes two log probabilities; equivalent to subtracting probabilities in log space
    assert b <= a
    if a == b:
        return NEG_INF
    if b == NEG_INF:
        return a
    comp = a + log1mexp(-(a-b))
    return comp if not np.isnan(comp) else NEG_INF


def softmax(x, temperature=1.):
    return np.exp(log_softmax(x, temperature=temperature))

def log_softmax(x, temperature=1.):
    x = x/temperature
    # numerically stable log softmax
    shift_x = x - np.max(x)
    # mask invalid values (neg inf)
    b = (~np.ma.masked_invalid(shift_x).mask).astype(int)
    return shift_x - logsumexp(shift_x, b=b)


def binary_search(a, x):
    i = bisect_left(a, x)
    if i != len(a) and a[i] == x:
        return i
    else:
        return -1

def perplexity(arr):
    if len(arr) == 0:
        return INF
    score = sum([s for s in arr])
    return 2**(-score/len(arr))


def prod(iterable):
    return reduce(operator.mul, iterable, 1.0)

# Functions for common access to numpy arrays, lists, and dicts
def common_viewkeys(obj):
    """Can be used to iterate over the keys or indices of a mapping.
    Works with numpy arrays, lists, and dicts. Code taken from
    http://stackoverflow.com/questions/12325608/iterate-over-a-dict-or-list-in-python
    """
    if isinstance(obj, dict):
        return obj.keys()
    else:
        return range(len(obj))


def common_iterable(obj):
    """Can be used to iterate over the key-value pairs of a mapping.
    Works with numpy arrays, lists, and dicts. Code taken from
    http://stackoverflow.com/questions/12325608/iterate-over-a-dict-or-list-in-python
    """
    if isinstance(obj, dict):
        for key, value in obj.items():
            yield key, value
    else:
        for index, value in enumerate(obj):
            yield index, value


def common_get(obj, key, default):
    """Can be used to access an element via the index or key.
    Works with numpy arrays, lists, and dicts.
    
    Args:
        ``obj`` (list,array,dict):  Mapping
        ``key`` (int): Index or key of the element to retrieve
        ``default`` (object): Default return value if ``key`` not found
    
    Returns:
        ``obj[key]`` if ``key`` in ``obj``, otherwise ``default``
    """
    if isinstance(obj, dict):
        return obj.get(key, default)
    else:
        return obj[key] if key < len(obj) else default


def common_contains(obj, key):
    """Checks the existence of a key or index in a mapping.
    Works with numpy arrays, lists, and dicts.
    
    Args:
        ``obj`` (list,array,dict):  Mapping
        ``key`` (int): Index or key of the element to retrieve
    
    Returns:
        ``True`` if ``key`` in ``obj``, otherwise ``False``
    """
    if isinstance(obj, dict):
        return key in obj
    else:
        return key < len(obj)


# String Kernel

# takes a dictionary and returns a new dictionary where the values are transposed
def transpose_all_values(dictionary):
    transposed_dict = {}
    for key in dictionary.keys():
        transposed_dict[key] = np.transpose(dictionary[key])
    return transposed_dict


# normalization as in this paper:
# https://pdfs.semanticscholar.org/07f9/4059372818242a2d09a42580a827d2c77f73.pdf
def normalization_for_dynamic_programming_approach(K, decay):
    normalized_K = {}
    for key in K.keys():
        normalized_K[key] = K[key] / (decay ** (2*key))
    return normalized_K


# dynamic programming approach from this paper:
# https://pdfs.semanticscholar.org/07f9/4059372818242a2d09a42580a827d2c77f73.pdf
# optimized to reuse previous results
def dynamic_programming_substring_kernel_k_efficient(s, t, p, decay):

    global string_kernel_previous, string_kernel_current

    if p < 1:
        print("the string kernel is only defined for positive values")
        exit(1)

    if (str(s), str(t), p, decay) in string_kernel_current:
        # result can be loaded from current time step
        _, _, K = string_kernel_current[(str(s), str(t), p, decay)]
        return K
    elif (str(s), str(t), p, decay) in string_kernel_previous:
        # result can be loaded from previous time step
        # this can happen if s and t had already reached EOS in the previous time step
        S, k_, K = string_kernel_previous[(str(s), str(t), p, decay)]
        string_kernel_current[(str(s), str(t), p, decay)] = (S, k_, K)
        return K
    elif (str(t), str(s), p, decay) in string_kernel_current:
        # symmetric result can be loaded from current time step (since K(s,t) == K(t,s))
        S, k_, K = string_kernel_current[(str(t), str(s), p, decay)]
        S_t = transpose_all_values(S)
        k_t = transpose_all_values(k_)
        string_kernel_current[(str(s), str(t), p, decay)] = (S_t, k_t, K)
        return K

    # K stores the kernel results for the substring lengths 1...n
    K = {}

    # k_ stores intermediate results
    k_ = {}

    # S stores intermediate results
    S = {}

    if len(s) < 3 and len(t) < 3:
        # do not search for previous result

        K[1] = 0
        k_[1] = np.zeros((len(s)+1, len(t)+1))
        for i in range(1, len(s) + 1):
            for j in range(1, len(t) + 1):
                if s[i - 1] == t[j - 1]:
                    k_[1][i, j] = decay ** 2
                    K[1] = K[1] + k_[1][i, j]

        if p > 1:
            for l in range(2, p + 1):
                K[l] = 0
                S[l] = np.zeros((len(s) + 1, len(t) + 1), dtype=np.double)
                k_[l] = np.zeros((len(s) + 1, len(t) + 1))
                for i in range(1, len(s) + 1):
                    for j in range(1, len(t) + 1):
                        S[l][i, j] = k_[l - 1][i, j] + decay * S[l][i - 1, j] + decay * S[l][i, j - 1] - (decay ** 2) * S[l][
                            i - 1, j - 1]
                        if s[i - 1] == t[j - 1]:
                            k_[l][i, j] = (decay ** 2) * S[l][i - 1, j - 1]
                            K[l] = K[l] + k_[l][i, j]

            string_kernel_current[(str(s), str(t), p, decay)] = (S, k_, K)
        else:
            string_kernel_current[(str(s), str(t), p, decay)] = (None, k_, K)

    else:
        # can reuse results from previous time step

        if len(s) == len(t):
            previous_key = (str(s[:-1]), str(t[:-1]), p, decay)
            if previous_key not in string_kernel_previous:
                raise Exception("previous result not found in string_kernel_previous even though it should be there! "
                                "previous_key: ", previous_key)

            else:
                previous_S, previous_k_, previous_K = string_kernel_previous[previous_key]

                # load k_[1] and K[1] from previous result
                k_[1] = np.zeros((len(s) + 1, len(t) + 1))
                k_[1][:-1, :-1] = previous_k_[1]
                K[1] = previous_K[1]

                for i in range(1, len(s)):
                    for j in [len(t)]:
                        if s[i - 1] == t[j - 1]:
                            k_[1][i, j] = decay ** 2
                            K[1] = K[1] + k_[1][i, j]
                for j in range(1, len(t) + 1):
                    for i in [len(s)]:
                        if s[i - 1] == t[j - 1]:
                            k_[1][i, j] = decay ** 2
                            K[1] = K[1] + k_[1][i, j]

                for l in range(2, p+1):
                    # load previous results
                    K[l] = previous_K[l]
                    S[l] = np.zeros((len(s)+1, len(t)+1), dtype=np.double)
                    S[l][:-1, :-1] = previous_S[l]
                    k_[l] = np.zeros((len(s)+1, len(t)+1))
                    k_[l][:-1, :-1] = previous_k_[l]

                    for i in range(1, len(s)):
                        for j in [len(t)]:
                            S[l][i, j] = k_[l-1][i, j] + decay * S[l][i-1, j] + decay * S[l][i, j-1] - (decay ** 2) * S[l][i-1, j-1]
                            if s[i-1] == t[j-1]:
                                k_[l][i, j] = (decay ** 2) * S[l][i-1, j-1]
                                K[l] = K[l] + k_[l][i, j]
                    for j in range(1, len(t) + 1):
                        for i in [len(s)]:
                            S[l][i, j] = k_[l - 1][i, j] + decay * S[l][i - 1, j] + decay * S[l][i, j - 1] \
                                         - (decay ** 2) * S[l][i - 1, j - 1]
                            if s[i - 1] == t[j - 1]:
                                k_[l][i, j] = (decay ** 2) * S[l][i - 1, j - 1]
                                K[l] = K[l] + k_[l][i, j]

                string_kernel_current[(str(s), str(t), p, decay)] = (S, k_, K)

        elif len(s) > len(t):

            previous_key = (str(s[:-1]), str(t), p, decay)
            if previous_key not in string_kernel_previous:
                raise Exception("previous result not found in string_kernel_previous even though it should be there! "
                                "previous_key: ", previous_key)

            previous_S, previous_k_, previous_K = string_kernel_previous[previous_key]

            # load k_[1] and K[1] from previous result
            k_[1] = np.zeros((len(s) + 1, len(t) + 1))
            k_[1][:-1, :] = previous_k_[1]
            K[1] = previous_K[1]

            for j in range(1, len(t) + 1):
                for i in [len(s)]:
                    if s[i - 1] == t[j - 1]:
                        k_[1][i, j] = decay ** 2
                        K[1] = K[1] + k_[1][i, j]

            for l in range(2, p + 1):
                # load previous results
                K[l] = previous_K[l]
                S[l] = np.zeros((len(s) + 1, len(t) + 1), dtype=np.double)
                S[l][:-1, :] = previous_S[l]
                k_[l] = np.zeros((len(s) + 1, len(t) + 1))
                k_[l][:-1, :] = previous_k_[l]

                for j in range(1, len(t) + 1):
                    for i in [len(s)]:
                        S[l][i, j] = k_[l - 1][i, j] + decay * S[l][i - 1, j] + decay * S[l][i, j - 1] \
                                     - (decay ** 2) * S[l][i - 1, j - 1]
                        if s[i - 1] == t[j - 1]:
                            k_[l][i, j] = (decay ** 2) * S[l][i - 1, j - 1]
                            K[l] = K[l] + k_[l][i, j]

            string_kernel_current[(str(s), str(t), p, decay)] = (S, k_, K)

        else:
            # len(t) > len(s)
            previous_key = (str(s), str(t[:-1]), p, decay)
            if previous_key not in string_kernel_previous:
                raise Exception("previous result not found in string_kernel_previous even though it should be there! "
                                "previous_key: ", previous_key)

            previous_S, previous_k_, previous_K = string_kernel_previous[previous_key]

            # load k_[1] and K[1] from previous result
            k_[1] = np.zeros((len(s) + 1, len(t) + 1))
            k_[1][:, :-1] = previous_k_[1]
            K[1] = previous_K[1]

            for i in range(1, len(s) + 1):
                for j in [len(t)]:
                    if s[i - 1] == t[j - 1]:
                        k_[1][i, j] = decay ** 2
                        K[1] = K[1] + k_[1][i, j]

            for l in range(2, p + 1):
                # load previous results
                K[l] = previous_K[l]
                S[l] = np.zeros((len(s) + 1, len(t) + 1), dtype=np.double)
                S[l][:, :-1] = previous_S[l]
                k_[l] = np.zeros((len(s) + 1, len(t) + 1))
                k_[l][:, :-1] = previous_k_[l]

                for i in range(1, len(s) + 1):
                    for j in [len(t)]:
                        S[l][i, j] = k_[l - 1][i, j] + decay * S[l][i - 1, j] + decay * S[l][i, j - 1] - (decay ** 2) * \
                                     S[l][i - 1, j - 1]
                        if s[i - 1] == t[j - 1]:
                            k_[l][i, j] = (decay ** 2) * S[l][i - 1, j - 1]
                            K[l] = K[l] + k_[l][i, j]

            string_kernel_current[(str(s), str(t), p, decay)] = (S, k_, K)

    return K


# normalization like in the Lodhi et al. paper: K_norm(s,t) = K(s,t) / (sqrt(K(s,s) * K(t,t)))
def lodhi_normalization(kernel_values, s, t, p, decay):
    kernel_values_ss = dynamic_programming_substring_kernel_k_efficient(s, s, p, decay)
    kernel_values_tt = dynamic_programming_substring_kernel_k_efficient(t, t, p, decay)
    results = {}
    for i in range(1, p+1):
        if kernel_values[i] == 0:
            if s == t:
                results[i] = 1
            else:
                results[i] = 0
        else:
            results[i] = kernel_values[i] / (np.sqrt(kernel_values_ss[i] * kernel_values_tt[i]))
    return results


def get_string_kernel_value_to_subtract_test(hypo_index, hypo_array, selected_indices, string_kernel_n, string_kernel_decay):
    """Used for testing the string kernel.
       Helper function for string_kernel_diversity. Uses dynamic_programming_substring_kernel_k_efficient, normalizes
       with Lodhi's normalization and uses the result of substring length string_kernel_n.
       Returns the value to subtract from the score of hypo_array[hypo_index] to obtain the augmented probability.

        Args:
            ``hypo_index`` (int):  Index of the hypothesis for which we want to compute the augmented probability
            ``hypo_array`` (list): List of all hypotheses
            ``selected_indices`` (list): List of the indices that have been selected already
            ``string_kernel_n`` (int): Parameter 'n' for string kernel, denoting length of the subsequences to consider
            ``string_kernel_decay`` (double): Parameter 'decay' for string kernel

        Returns:
            Value to subtract from the probability of the hypothesis hypo_array[hypo_index]
        """
    if len(selected_indices) == 0:
        return 0
    elif len(selected_indices) == 1:
        kernel_values = dynamic_programming_substring_kernel_k_efficient(hypo_array[hypo_index].trgt_sentence,
                                                                hypo_array[selected_indices[0]].trgt_sentence,
                                                                p=string_kernel_n, decay=string_kernel_decay)
        return lodhi_normalization(kernel_values, hypo_array[hypo_index].trgt_sentence,
                                   hypo_array[selected_indices[0]].trgt_sentence,
                                   p=string_kernel_n, decay=string_kernel_decay)[string_kernel_n]
    else:
        # build matrix and take determinant
        indices_to_compare = selected_indices.copy()
        indices_to_compare.append(hypo_index)
        num_indices_to_compare = len(indices_to_compare)
        matrix = np.zeros((num_indices_to_compare, num_indices_to_compare))
        for i in range(num_indices_to_compare):
            for j in range(num_indices_to_compare):
                kernel_values = dynamic_programming_substring_kernel_k_efficient(hypo_array[indices_to_compare[i]].trgt_sentence,
                                                                                hypo_array[indices_to_compare[j]].trgt_sentence,
                                                                                p=string_kernel_n, decay=string_kernel_decay)
                matrix[i][j] = lodhi_normalization(kernel_values, hypo_array[indices_to_compare[i]].trgt_sentence,
                                                   hypo_array[indices_to_compare[j]].trgt_sentence, p=string_kernel_n,
                                                   decay=string_kernel_decay)[string_kernel_n]
        return np.linalg.det(matrix)


def get_string_kernel_value_to_subtract(hypo_index, hypo_array, selected_indices, string_kernel_n, string_kernel_decay):
    """Helper function for string_kernel_diversity. Uses dynamic programmming approach.
       Returns the value to subtract from the score of hypo_array[hypo_index] to obtain the augmented probability.

        Args:
            ``hypo_index`` (int):  Index of the hypothesis for which we want to compute the augmented probability
            ``hypo_array`` (list): List of all hypotheses
            ``selected_indices`` (list): List of the indices that have been selected already
            ``string_kernel_n`` (int): Parameter 'n' for string kernel, denoting length of the subsequences to consider
            ``string_kernel_decay`` (double): Parameter 'decay' for string kernel

        Returns:
            Value to subtract from the probability of the hypothesis hypo_array[hypo_index]
        """
    if len(selected_indices) == 0:
        return 0
    elif len(selected_indices) == 1:
        kernel_values = dynamic_programming_substring_kernel_k_efficient(hypo_array[hypo_index].trgt_sentence,
                                                                hypo_array[selected_indices[0]].trgt_sentence,
                                                                p=string_kernel_n, decay=string_kernel_decay)
        return np.mean(list(lodhi_normalization(kernel_values, hypo_array[hypo_index].trgt_sentence,
                                                hypo_array[selected_indices[0]].trgt_sentence,
                                                p=string_kernel_n, decay=string_kernel_decay).values()))
    else:
        # build matrix and take determinant
        indices_to_compare = selected_indices.copy()
        indices_to_compare.append(hypo_index)
        num_indices_to_compare = len(indices_to_compare)
        matrix = np.zeros((num_indices_to_compare, num_indices_to_compare))
        for i in range(num_indices_to_compare):
            for j in range(num_indices_to_compare):
                kernel_values = dynamic_programming_substring_kernel_k_efficient(hypo_array[indices_to_compare[i]].trgt_sentence,
                                                                                hypo_array[indices_to_compare[j]].trgt_sentence,
                                                                                p=string_kernel_n, decay=string_kernel_decay)
                matrix[i][j] = np.mean(list(lodhi_normalization(kernel_values, hypo_array[indices_to_compare[i]].trgt_sentence,
                                                   hypo_array[indices_to_compare[j]].trgt_sentence, p=string_kernel_n,
                                                   decay=string_kernel_decay).values()))
        return np.linalg.det(matrix)


def select_with_string_kernel_diversity(arr, n, string_kernel_n, string_kernel_decay, string_kernel_weight):
    """Get indices of the ``n`` hypotheses from ``arr`` with the maximum scores
    after augmenting the scores with the string kernel diversity. The
    parameter ``arr`` is a list of PartialHypothesis. The returned index set is
    not guaranteed to be sorted.

    Args:
        arr (list):  List of PartialHypothesis objects
        n  (int):  Number of values to retrieve
        string_kernel_n (int):  n for subsequence kernel, denotes the length
                                of the subsequences to consider
        string_kernel_decay (float): decay factor for the string kernel
        string_kernel_weight (float): how much weight the similarity penalty should have

    Returns:
        List of indices of the ``n`` best hypotheses in ``arr``,
        considering the score and the diversity computed with the string kernel
    """
    if len(arr) <= n:
        return range(len(arr))

    # set with the selected indices
    selected_indices = []

    # update string kernel result dicts
    global string_kernel_previous, string_kernel_current
    string_kernel_previous = string_kernel_current
    string_kernel_current = {}

    while len(selected_indices) < n:
        augmented_probs = []
        for i in range(len(arr)):
            if i not in selected_indices:

                value_to_subtract = get_string_kernel_value_to_subtract(i, arr, selected_indices, string_kernel_n,
                                                                        string_kernel_decay)
                if TEST:
                    lodhi_test_val = get_string_kernel_value_to_subtract_compare_with_lodhi_recursive_normalized(i, arr,
                                                                                                    selected_indices,
                                                                                                    string_kernel_n,
                                                                                                    string_kernel_decay)
                    dynamic_test_val = get_string_kernel_value_to_subtract_test(i, arr, selected_indices,
                                                                                string_kernel_n, string_kernel_decay)
                    if abs(dynamic_test_val - lodhi_test_val) > 0.00000000001:
                        print("")
                        print(lodhi_test_val)
                        print(dynamic_test_val)
                        print("Difference: ", abs(dynamic_test_val-lodhi_test_val))

                augmented_probs.append(arr[i].score - (string_kernel_weight * value_to_subtract))
            else:
                # if index was already selected, give it negative infinity probability
                augmented_probs.append(-np.infty)
        selected_indices.append(np.argmax(augmented_probs))

    # return the n indices with the best augmented score
    return selected_indices


# Miscellaneous


def get_path(tmpl, sub = 1):
    """Replaces the %d placeholder in ``tmpl`` with ``sub``. If ``tmpl``
    does not contain %d, return ``tmpl`` unmodified.
    
    Args:
        tmpl (string): Path, potentially with %d placeholder
        sub (int): Substitution for %d
    
    Returns:
        string. ``tmpl`` with %d replaced with ``sub`` if present
    """
    try:
        return tmpl % sub
    except TypeError:
        pass
    return tmpl


def split_comma(s, func=None):
    """Splits a string at commas and removes blanks."""
    if not s:
        return []
    parts = s.split(",")
    if func is None:
        return [el.strip() for el in parts]
    return [func(el.strip()) for el in parts]


def ngrams(sen, n):
    sen = sen.split(' ')
    output = []
    for i in range(len(sen)-n+1):
        output.append(tuple(sen[i:i+n]))
    return output

def distinct_ngrams(hypos, n):
    total_ngrams = 0
    distinct = []
    for h in hypos:
        all_ngrams = ngrams(h, n)
        total_ngrams += len(all_ngrams)
        distinct.extend(all_ngrams)

    if len(distinct) == 0:
        return 0
    return float(len(set(distinct)))/len(distinct)

def ngram_diversity(hypos):
    ds = [distinct_ngrams(hypos, i) for i in range(1,5)]
    return sum(ds)/4


MESSAGE_TYPE_DEFAULT = 1
"""Default message type for observer messages """


MESSAGE_TYPE_POSTERIOR = 2
"""This message is sent by the decoder after ``apply_predictors`` was
called. The message includes the new posterior distribution and the
score breakdown. 
"""


MESSAGE_TYPE_FULL_HYPO = 3
"""This message type is used by the decoder when a new complete 
hypothesis was found. Note that this is not necessarily the best hypo
so far, it is just the latest hypo found which ends with EOS.
"""


class Observer(object):
    """Super class for classes which observe (GoF design patten) other
    classes.
    """

    @abstractmethod
    def notify(self, message, message_type = MESSAGE_TYPE_DEFAULT):
        """Get a notification from an observed object.
        
        Args:
            message (object): the message sent by observed object
            message_type (int): The type of the message. One of the
                                ``MESSAGE_TYPE_*`` variables
        """
        raise NotImplementedError


class Observable(object):
    """For the GoF design pattern observer """

    def __init__(self):
        """Initializes the list of observers with an empty list """
        self.observers = []

    def add_observer(self, observer):
        """Add a new observer which is notified when this class fires
        a notification
        
        Args:
            observer (Observer): the observer class to add
        """
        self.observers.append(observer)

    def notify_observers(self, message, message_type = MESSAGE_TYPE_DEFAULT):
        """Sends the given message to all registered observers.
        
        Args:
            message (object): The message to send
            message_type (int): The type of the message. One of the
                                ``MESSAGE_TYPE_*`` variables
        """
        for observer in self.observers:
            observer.notify(message, message_type)

<<<<<<< HEAD
## Taken from https://gist.github.com/kilian-gebhardt/6f1db877797d69fa1df6aa936feea607

class MinMaxHeap(object):
    """
    Implementation of a Min-max heap following Atkinson, Sack, Santoro, and
    Strothotte (1986): https://doi.org/10.1145/6617.6621
    """
    def __init__(self, reserve=0):
        self.a = [None] * reserve
        self.size = 0

    def __len__(self):
        return self.size

    def __iter__(self):
        return self

    def __list__(self):
        return self.a

    def __next__(self):
        try:
            return self.popmin()
        except AssertionError:
            raise StopIteration

    def insert(self, key):
        """
        Insert key into heap. Complexity: O(log(n))
        """
        if len(self.a) < self.size + 1:
            self.a.append(key)
        insert(self.a, key, self.size)
        self.size += 1

    def peekmin(self):
        """
        Get minimum element. Complexity: O(1)
        """
        return peekmin(self.a, self.size)

    def peekmax(self):
        """
        Get maximum element. Complexity: O(1)
        """
        return peekmax(self.a, self.size)

    def popmin(self):
        """
        Remove and return minimum element. Complexity: O(log(n))
        """
        m, self.size = removemin(self.a, self.size)
        self.a.pop(-1)
        return m

    def popmax(self):
        """
        Remove and return maximum element. Complexity: O(log(n))
        """
        m, self.size = removemax(self.a, self.size)
        self.a.pop(-1)
        return m

    def replacemax(self, val):
        """
        Remove and return maximum element. Complexity: O(log(n))
        """
        replacemax(self.a, self.size, val)



def level(i):
    return (i+1).bit_length() - 1


def trickledown(array, i, size):
    if level(i) % 2 == 0:  # min level
        trickledownmin(array, i, size)
    else:
        trickledownmax(array, i, size)


def trickledownmin(array, i, size):
    if size > i * 2 + 1:  # i has children
        m = i * 2 + 1
        if i * 2 + 2 < size and array[i*2+2] < array[m]:
            m = i*2+2
        child = True
        for j in range(i*4+3, min(i*4+7, size)):
            if array[j] < array[m]:
                m = j
                child = False

        if child:
            if array[m] < array[i]:
                array[i], array[m] = array[m], array[i]
        else:
            if array[m] < array[i]:
                if array[m] < array[i]:
                    array[m], array[i] = array[i], array[m]
                if array[m] > array[(m-1) // 2]:
                    array[m], array[(m-1)//2] = array[(m-1)//2], array[m]
                trickledownmin(array, m, size)


def trickledownmax(array, i, size):
    if size > i * 2 + 1:  # i has children
        m = i * 2 + 1
        if i * 2 + 2 < size and array[i*2+2] > array[m]:
            m = i*2+2
        child = True
        for j in range(i*4+3, min(i*4+7, size)):
            if array[j] > array[m]:
                m = j
                child = False

        if child:
            if array[m] > array[i]:
                array[i], array[m] = array[m], array[i]
        else:
            if array[m] > array[i]:
                if array[m] > array[i]:
                    array[m], array[i] = array[i], array[m]
                if array[m] < array[(m-1) // 2]:
                    array[m], array[(m-1)//2] = array[(m-1)//2], array[m]
                trickledownmax(array, m, size)


def bubbleup(array, i):
    if level(i) % 2 == 0:  # min level
        if i > 0 and array[i] > array[(i-1) // 2]:
            array[i], array[(i-1) // 2] = array[(i-1)//2], array[i]
            bubbleupmax(array, (i-1)//2)
        else:
            bubbleupmin(array, i)
    else:  # max level
        if i > 0 and array[i] < array[(i-1) // 2]:
            array[i], array[(i-1) // 2] = array[(i-1) // 2], array[i]
            bubbleupmin(array, (i-1)//2)
        else:
            bubbleupmax(array, i)


def bubbleupmin(array, i):
    while i > 2:
        if array[i] < array[(i-3) // 4]:
            array[i], array[(i-3) // 4] = array[(i-3) // 4], array[i]
            i = (i-3) // 4
        else:
            return


def bubbleupmax(array, i):
    while i > 2:
        if array[i] > array[(i-3) // 4]:
            array[i], array[(i-3) // 4] = array[(i-3) // 4], array[i]
            i = (i-3) // 4
        else:
            return


def peekmin(array, size):
    assert size > 0
    return array[0]


def peekmax(array, size):
    assert size > 0
    if size == 1:
        return array[0]
    elif size == 2:
        return array[1]
    else:
        return max(array[1], array[2])


def removemin(array, size):
    assert size > 0
    elem = array[0]
    array[0] = array[size-1]
    # array = array[:-1]
    trickledown(array, 0, size - 1)
    return elem, size-1


def removemax(array, size):
    assert size > 0
    if size == 1:
        return array[0], size - 1
    elif size == 2:
        return array[1], size - 1
    else:
        i = 1 if array[1] > array[2] else 2
        elem = array[i]
        array[i] = array[size-1]
        # array = array[:-1]
        trickledown(array, i, size - 1)
        return elem, size-1

def replacemax(array, size, val):
    assert size > 0
    if size == 1:
        array[0] = val
    elif size == 2:
        array[1] = val
        bubbleup(array, 1)
    else:
        i = 1 if array[1] > array[2] else 2
        array[i] = array[size-1]
        trickledown(array, i, size)
        array[size-1] = val
        bubbleup(array, size-1)


def insert(array, k, size):
    array[size] = k
    bubbleup(array, size)


def minmaxheapproperty(array, size):
    for i, k in enumerate(array[:size]):
        if level(i) % 2 == 0:  # min level
            # check children to be larger
            for j in range(2 * i + 1, min(2 * i + 3, size)):
                if array[j] < k:
                    print(array, j, i, array[j], array[i], level(i))
                    return False
            # check grand children to be larger
            for j in range(4 * i + 3, min(4 * i + 7, size)):
                if array[j] < k:
                    print(array, j, i, array[j], array[i], level(i))
                    return False
        else:
            # check children to be smaller
            for j in range(2 * i + 1, min(2 * i + 3, size)):
                if array[j] > k:
                    print(array, j, i, array[j], array[i], level(i))
                    return False
            # check grand children to be smaller
            for j in range(4 * i + 3, min(4 * i + 7, size)):
                if array[j] > k:
                    print(array, j, i, array[j], array[i], level(i))
                    return False

    return True


def test(n):
    from random import randint
    a = [-1] * n
    l = []
    size = 0
    for _ in range(n):
        x = randint(0, 5 * n)
        insert(a, x, size)
        size += 1
        l.append(x)
        assert minmaxheapproperty(a, size)

    assert size == len(l)
    print(a)

    while size > 0:
        assert min(l) == peekmin(a, size)
        assert max(l) == peekmax(a, size)
        if randint(0, 1):
            e, size = removemin(a, size)
            assert e == min(l)
        else:
            e, size = removemax(a, size)
            assert e == max(l)
        l[l.index(e)] = l[-1]
        l.pop(-1)
        assert len(a[:size]) == len(l)
        assert minmaxheapproperty(a, size)

    print("OK")


def test_heap(n):
    from random import randint
    heap = MinMaxHeap(n)
    l = []
    for _ in range(n):
        x = randint(0, 5 * n)
        heap.insert(x)
        l.append(x)
        assert minmaxheapproperty(heap.a, len(heap))

    assert len(heap) == len(l)
    print(heap.a)

    while len(heap) > 0:
        assert min(l) == heap.peekmin()
        assert max(l) == heap.peekmax()
        if randint(0, 1):
            e = heap.popmin()
            assert e == min(l)
        else:
            e = heap.popmax()
            assert e == max(l)
        l[l.index(e)] = l[-1]
        l.pop(-1)
        assert len(heap) == len(l)
        assert minmaxheapproperty(heap.a, len(heap))

    print("OK")
    
=======
>>>>>>> d16ef31f
    <|MERGE_RESOLUTION|>--- conflicted
+++ resolved
@@ -165,6 +165,7 @@
 
 def logpexp(x):
     return np.log1p(np.exp(x))
+
 
 def logsigmoid(x):
     """
@@ -268,12 +269,12 @@
     b = (~np.ma.masked_invalid(shift_x).mask).astype(int)
     return shift_x - logsumexp(shift_x, b=b)
 
-
-def binary_search(a, x):
-    i = bisect_left(a, x)
-    if i != len(a) and a[i] == x:
-        return i
-    else:
+  
+def binary_search(a, x): 
+    i = bisect_left(a, x) 
+    if i != len(a) and a[i] == x: 
+        return i 
+    else: 
         return -1
 
 def perplexity(arr):
@@ -764,7 +765,7 @@
         all_ngrams = ngrams(h, n)
         total_ngrams += len(all_ngrams)
         distinct.extend(all_ngrams)
-
+    
     if len(distinct) == 0:
         return 0
     return float(len(set(distinct)))/len(distinct)
@@ -796,7 +797,7 @@
     """Super class for classes which observe (GoF design patten) other
     classes.
     """
-
+    
     @abstractmethod
     def notify(self, message, message_type = MESSAGE_TYPE_DEFAULT):
         """Get a notification from an observed object.
@@ -807,15 +808,15 @@
                                 ``MESSAGE_TYPE_*`` variables
         """
         raise NotImplementedError
-
+    
 
 class Observable(object):
     """For the GoF design pattern observer """
-
+    
     def __init__(self):
         """Initializes the list of observers with an empty list """
         self.observers = []
-
+    
     def add_observer(self, observer):
         """Add a new observer which is notified when this class fires
         a notification
@@ -824,7 +825,7 @@
             observer (Observer): the observer class to add
         """
         self.observers.append(observer)
-
+    
     def notify_observers(self, message, message_type = MESSAGE_TYPE_DEFAULT):
         """Sends the given message to all registered observers.
         
@@ -835,316 +836,3 @@
         """
         for observer in self.observers:
             observer.notify(message, message_type)
-
-<<<<<<< HEAD
-## Taken from https://gist.github.com/kilian-gebhardt/6f1db877797d69fa1df6aa936feea607
-
-class MinMaxHeap(object):
-    """
-    Implementation of a Min-max heap following Atkinson, Sack, Santoro, and
-    Strothotte (1986): https://doi.org/10.1145/6617.6621
-    """
-    def __init__(self, reserve=0):
-        self.a = [None] * reserve
-        self.size = 0
-
-    def __len__(self):
-        return self.size
-
-    def __iter__(self):
-        return self
-
-    def __list__(self):
-        return self.a
-
-    def __next__(self):
-        try:
-            return self.popmin()
-        except AssertionError:
-            raise StopIteration
-
-    def insert(self, key):
-        """
-        Insert key into heap. Complexity: O(log(n))
-        """
-        if len(self.a) < self.size + 1:
-            self.a.append(key)
-        insert(self.a, key, self.size)
-        self.size += 1
-
-    def peekmin(self):
-        """
-        Get minimum element. Complexity: O(1)
-        """
-        return peekmin(self.a, self.size)
-
-    def peekmax(self):
-        """
-        Get maximum element. Complexity: O(1)
-        """
-        return peekmax(self.a, self.size)
-
-    def popmin(self):
-        """
-        Remove and return minimum element. Complexity: O(log(n))
-        """
-        m, self.size = removemin(self.a, self.size)
-        self.a.pop(-1)
-        return m
-
-    def popmax(self):
-        """
-        Remove and return maximum element. Complexity: O(log(n))
-        """
-        m, self.size = removemax(self.a, self.size)
-        self.a.pop(-1)
-        return m
-
-    def replacemax(self, val):
-        """
-        Remove and return maximum element. Complexity: O(log(n))
-        """
-        replacemax(self.a, self.size, val)
-
-
-
-def level(i):
-    return (i+1).bit_length() - 1
-
-
-def trickledown(array, i, size):
-    if level(i) % 2 == 0:  # min level
-        trickledownmin(array, i, size)
-    else:
-        trickledownmax(array, i, size)
-
-
-def trickledownmin(array, i, size):
-    if size > i * 2 + 1:  # i has children
-        m = i * 2 + 1
-        if i * 2 + 2 < size and array[i*2+2] < array[m]:
-            m = i*2+2
-        child = True
-        for j in range(i*4+3, min(i*4+7, size)):
-            if array[j] < array[m]:
-                m = j
-                child = False
-
-        if child:
-            if array[m] < array[i]:
-                array[i], array[m] = array[m], array[i]
-        else:
-            if array[m] < array[i]:
-                if array[m] < array[i]:
-                    array[m], array[i] = array[i], array[m]
-                if array[m] > array[(m-1) // 2]:
-                    array[m], array[(m-1)//2] = array[(m-1)//2], array[m]
-                trickledownmin(array, m, size)
-
-
-def trickledownmax(array, i, size):
-    if size > i * 2 + 1:  # i has children
-        m = i * 2 + 1
-        if i * 2 + 2 < size and array[i*2+2] > array[m]:
-            m = i*2+2
-        child = True
-        for j in range(i*4+3, min(i*4+7, size)):
-            if array[j] > array[m]:
-                m = j
-                child = False
-
-        if child:
-            if array[m] > array[i]:
-                array[i], array[m] = array[m], array[i]
-        else:
-            if array[m] > array[i]:
-                if array[m] > array[i]:
-                    array[m], array[i] = array[i], array[m]
-                if array[m] < array[(m-1) // 2]:
-                    array[m], array[(m-1)//2] = array[(m-1)//2], array[m]
-                trickledownmax(array, m, size)
-
-
-def bubbleup(array, i):
-    if level(i) % 2 == 0:  # min level
-        if i > 0 and array[i] > array[(i-1) // 2]:
-            array[i], array[(i-1) // 2] = array[(i-1)//2], array[i]
-            bubbleupmax(array, (i-1)//2)
-        else:
-            bubbleupmin(array, i)
-    else:  # max level
-        if i > 0 and array[i] < array[(i-1) // 2]:
-            array[i], array[(i-1) // 2] = array[(i-1) // 2], array[i]
-            bubbleupmin(array, (i-1)//2)
-        else:
-            bubbleupmax(array, i)
-
-
-def bubbleupmin(array, i):
-    while i > 2:
-        if array[i] < array[(i-3) // 4]:
-            array[i], array[(i-3) // 4] = array[(i-3) // 4], array[i]
-            i = (i-3) // 4
-        else:
-            return
-
-
-def bubbleupmax(array, i):
-    while i > 2:
-        if array[i] > array[(i-3) // 4]:
-            array[i], array[(i-3) // 4] = array[(i-3) // 4], array[i]
-            i = (i-3) // 4
-        else:
-            return
-
-
-def peekmin(array, size):
-    assert size > 0
-    return array[0]
-
-
-def peekmax(array, size):
-    assert size > 0
-    if size == 1:
-        return array[0]
-    elif size == 2:
-        return array[1]
-    else:
-        return max(array[1], array[2])
-
-
-def removemin(array, size):
-    assert size > 0
-    elem = array[0]
-    array[0] = array[size-1]
-    # array = array[:-1]
-    trickledown(array, 0, size - 1)
-    return elem, size-1
-
-
-def removemax(array, size):
-    assert size > 0
-    if size == 1:
-        return array[0], size - 1
-    elif size == 2:
-        return array[1], size - 1
-    else:
-        i = 1 if array[1] > array[2] else 2
-        elem = array[i]
-        array[i] = array[size-1]
-        # array = array[:-1]
-        trickledown(array, i, size - 1)
-        return elem, size-1
-
-def replacemax(array, size, val):
-    assert size > 0
-    if size == 1:
-        array[0] = val
-    elif size == 2:
-        array[1] = val
-        bubbleup(array, 1)
-    else:
-        i = 1 if array[1] > array[2] else 2
-        array[i] = array[size-1]
-        trickledown(array, i, size)
-        array[size-1] = val
-        bubbleup(array, size-1)
-
-
-def insert(array, k, size):
-    array[size] = k
-    bubbleup(array, size)
-
-
-def minmaxheapproperty(array, size):
-    for i, k in enumerate(array[:size]):
-        if level(i) % 2 == 0:  # min level
-            # check children to be larger
-            for j in range(2 * i + 1, min(2 * i + 3, size)):
-                if array[j] < k:
-                    print(array, j, i, array[j], array[i], level(i))
-                    return False
-            # check grand children to be larger
-            for j in range(4 * i + 3, min(4 * i + 7, size)):
-                if array[j] < k:
-                    print(array, j, i, array[j], array[i], level(i))
-                    return False
-        else:
-            # check children to be smaller
-            for j in range(2 * i + 1, min(2 * i + 3, size)):
-                if array[j] > k:
-                    print(array, j, i, array[j], array[i], level(i))
-                    return False
-            # check grand children to be smaller
-            for j in range(4 * i + 3, min(4 * i + 7, size)):
-                if array[j] > k:
-                    print(array, j, i, array[j], array[i], level(i))
-                    return False
-
-    return True
-
-
-def test(n):
-    from random import randint
-    a = [-1] * n
-    l = []
-    size = 0
-    for _ in range(n):
-        x = randint(0, 5 * n)
-        insert(a, x, size)
-        size += 1
-        l.append(x)
-        assert minmaxheapproperty(a, size)
-
-    assert size == len(l)
-    print(a)
-
-    while size > 0:
-        assert min(l) == peekmin(a, size)
-        assert max(l) == peekmax(a, size)
-        if randint(0, 1):
-            e, size = removemin(a, size)
-            assert e == min(l)
-        else:
-            e, size = removemax(a, size)
-            assert e == max(l)
-        l[l.index(e)] = l[-1]
-        l.pop(-1)
-        assert len(a[:size]) == len(l)
-        assert minmaxheapproperty(a, size)
-
-    print("OK")
-
-
-def test_heap(n):
-    from random import randint
-    heap = MinMaxHeap(n)
-    l = []
-    for _ in range(n):
-        x = randint(0, 5 * n)
-        heap.insert(x)
-        l.append(x)
-        assert minmaxheapproperty(heap.a, len(heap))
-
-    assert len(heap) == len(l)
-    print(heap.a)
-
-    while len(heap) > 0:
-        assert min(l) == heap.peekmin()
-        assert max(l) == heap.peekmax()
-        if randint(0, 1):
-            e = heap.popmin()
-            assert e == min(l)
-        else:
-            e = heap.popmax()
-            assert e == max(l)
-        l[l.index(e)] = l[-1]
-        l.pop(-1)
-        assert len(heap) == len(l)
-        assert minmaxheapproperty(heap.a, len(heap))
-
-    print("OK")
-    
-=======
->>>>>>> d16ef31f
-    